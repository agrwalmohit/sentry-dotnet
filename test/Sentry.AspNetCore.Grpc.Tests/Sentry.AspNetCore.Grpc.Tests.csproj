<Project Sdk="Microsoft.NET.Sdk">

  <PropertyGroup>
<<<<<<< HEAD
    <TargetFrameworks>netcoreapp3.1</TargetFrameworks>
=======
    <TargetFrameworks>net5.0;netcoreapp3.1</TargetFrameworks>
>>>>>>> 234f34c3
  </PropertyGroup>

  <ItemGroup>
    <PackageReference Include="Grpc.AspNetCore.Server" Version="2.33.1"/>
    <PackageReference Include="Grpc.Net.Client" Version="2.33.1"/>
    <PackageReference Include="Grpc.Tools" Version="2.33.1" PrivateAssets="All"/>
  </ItemGroup>

  <ItemGroup>
    <ProjectReference Include="..\..\src\Sentry.AspNetCore.Grpc\Sentry.AspNetCore.Grpc.csproj"/>
    <ProjectReference Include="..\Sentry.AspNetCore.Tests\Sentry.AspNetCore.Tests.csproj"/>
    <ProjectReference Include="..\Sentry.Testing\Sentry.Testing.csproj"/>
  </ItemGroup>

  <ItemGroup>
    <Protobuf Include="Proto\tests.proto" GrpcServices="Both"/>
  </ItemGroup>

  <ItemGroup>
    <None Update="*.json">
      <CopyToOutputDirectory>PreserveNewest</CopyToOutputDirectory>
    </None>
  </ItemGroup>
</Project><|MERGE_RESOLUTION|>--- conflicted
+++ resolved
@@ -1,11 +1,7 @@
 <Project Sdk="Microsoft.NET.Sdk">
 
   <PropertyGroup>
-<<<<<<< HEAD
-    <TargetFrameworks>netcoreapp3.1</TargetFrameworks>
-=======
     <TargetFrameworks>net5.0;netcoreapp3.1</TargetFrameworks>
->>>>>>> 234f34c3
   </PropertyGroup>
 
   <ItemGroup>
