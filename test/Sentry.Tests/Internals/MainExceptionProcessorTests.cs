--- conflicted
+++ resolved
@@ -1,9 +1,5 @@
 using System;
-<<<<<<< HEAD
-=======
-using System.Diagnostics;
 using System.Linq;
->>>>>>> b2d368ac
 using Sentry.Internal;
 using Sentry.Protocol;
 using Xunit;
