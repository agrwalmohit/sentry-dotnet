language: csharp
env:
  global:
<<<<<<< HEAD
    - DOTNET_SKIP_FIRST_TIME_EXPERIENCE: 1 # Used by the dotnet SDK prior to v3.0
    - DOTNET_CLI_TELEMETRY_OPTOUT=1
mono: 6.6.0
branches:
  only:
    - master
    - /^release\/.*$/
matrix:
  include:
    - os: osx
      osx_image: xcode11.2
=======
    - DOTNET_SKIP_FIRST_TIME_EXPERIENCE=1
    - DOTNET_CLI_TELEMETRY_OPTOUT=1
dotnet: 2.2.105
mono: 5.12.0
matrix:
  include:
    - os: osx # osx_image: xcode8.3 Default	Xcode 8.3.3	OS X 10.12	1.8.0_112-b16
      osx_image: xcode9.2
>>>>>>> afd65b92ed7122a628dc3631711b407f56e9a8a8
    - os: linux
      dist: bionic
      sudo: required
      group: edge
<<<<<<< HEAD
script:
  - curl -sSL https://dot.net/v1/dotnet-install.sh | bash /dev/stdin --version 2.1.507
  - curl -sSL https://dot.net/v1/dotnet-install.sh | bash /dev/stdin --version 3.1.100
  - export PATH=$PATH:~/.dotnet
  - dotnet --info
=======
branches:
  only:
    - master
    - /^release\/.*$/
script:
>>>>>>> afd65b92ed7122a628dc3631711b407f56e9a8a8
  - ./build.sh
after_success:
  - curl -s https://codecov.io/bash > codecov
  - chmod +x codecov
  - ./codecov -f "*opencover.xml"
notifications:
  webhooks:
    urls:
<<<<<<< HEAD
      - https://zeus.ci/hooks/b6bbaf86-c598-11e8-aa19-0a580a280112/public/provider/travis/webhook
=======
      - https://zeus.ci/hooks/fea4a5b0-91a3-11e8-901f-0a580a280573/public/provider/travis/webhook
>>>>>>> afd65b92ed7122a628dc3631711b407f56e9a8a8
    on_success: always
    on_failure: always
    on_start: always
    on_cancel: always
    on_error: always<|MERGE_RESOLUTION|>--- conflicted
+++ resolved
@@ -1,8 +1,7 @@
 language: csharp
 env:
   global:
-<<<<<<< HEAD
-    - DOTNET_SKIP_FIRST_TIME_EXPERIENCE: 1 # Used by the dotnet SDK prior to v3.0
+    - DOTNET_SKIP_FIRST_TIME_EXPERIENCE=1 # Used by the dotnet SDK prior to v3.0
     - DOTNET_CLI_TELEMETRY_OPTOUT=1
 mono: 6.6.0
 branches:
@@ -13,33 +12,15 @@
   include:
     - os: osx
       osx_image: xcode11.2
-=======
-    - DOTNET_SKIP_FIRST_TIME_EXPERIENCE=1
-    - DOTNET_CLI_TELEMETRY_OPTOUT=1
-dotnet: 2.2.105
-mono: 5.12.0
-matrix:
-  include:
-    - os: osx # osx_image: xcode8.3 Default	Xcode 8.3.3	OS X 10.12	1.8.0_112-b16
-      osx_image: xcode9.2
->>>>>>> afd65b92ed7122a628dc3631711b407f56e9a8a8
     - os: linux
       dist: bionic
       sudo: required
       group: edge
-<<<<<<< HEAD
 script:
   - curl -sSL https://dot.net/v1/dotnet-install.sh | bash /dev/stdin --version 2.1.507
   - curl -sSL https://dot.net/v1/dotnet-install.sh | bash /dev/stdin --version 3.1.100
   - export PATH=$PATH:~/.dotnet
   - dotnet --info
-=======
-branches:
-  only:
-    - master
-    - /^release\/.*$/
-script:
->>>>>>> afd65b92ed7122a628dc3631711b407f56e9a8a8
   - ./build.sh
 after_success:
   - curl -s https://codecov.io/bash > codecov
@@ -48,11 +29,7 @@
 notifications:
   webhooks:
     urls:
-<<<<<<< HEAD
       - https://zeus.ci/hooks/b6bbaf86-c598-11e8-aa19-0a580a280112/public/provider/travis/webhook
-=======
-      - https://zeus.ci/hooks/fea4a5b0-91a3-11e8-901f-0a580a280573/public/provider/travis/webhook
->>>>>>> afd65b92ed7122a628dc3631711b407f56e9a8a8
     on_success: always
     on_failure: always
     on_start: always
