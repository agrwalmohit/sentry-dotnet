--- conflicted
+++ resolved
@@ -1,4 +1,3 @@
-<<<<<<< HEAD
 github:
   owner: getsentry
   repo: sentry-dotnet
@@ -28,13 +27,4 @@
   - name: registry
     type: sdk
     config:
-      canonical: "nuget:Sentry.NLog"
-=======
----
-github:
-  owner: getsentry
-  repo: sentry-dotnet-protocol
-targets:
-  - name: nuget
-  - name: github
->>>>>>> afd65b92ed7122a628dc3631711b407f56e9a8a8+      canonical: "nuget:Sentry.NLog"