using System;
using System.Collections.Generic;
using System.Diagnostics;
using System.Threading;
using System.Threading.Tasks;
using Sentry.Extensibility;

namespace Sentry.Internal
{
    internal sealed class SentryScopeManager : IInternalScopeManager, IDisposable
    {
        private readonly SentryOptions _options;
        private readonly AsyncLocal<KeyValuePair<Scope, ISentryClient>[]?> _asyncLocalScope = new AsyncLocal<KeyValuePair<Scope, ISentryClient>[]?>();

        internal KeyValuePair<Scope, ISentryClient>[] ScopeAndClientStack
        {
            get => _asyncLocalScope.Value ?? (_asyncLocalScope.Value = NewStack());
            set => _asyncLocalScope.Value = value;
        }

        private Func<KeyValuePair<Scope, ISentryClient>[]> NewStack { get; }

        public SentryScopeManager(
            SentryOptions options,
            ISentryClient rootClient)
        {
            Debug.Assert(rootClient != null);
            _options = options;
            NewStack = () => new [] { new KeyValuePair<Scope, ISentryClient>(new Scope(options), rootClient) };
        }

        public KeyValuePair<Scope, ISentryClient> GetCurrent()
        {
            var current = ScopeAndClientStack;
            return current[current.Length - 1];
        }

        public void ConfigureScope(Action<Scope>? configureScope)
        {
            _options.DiagnosticLogger?.LogDebug("Configuring the scope.");
            var scope = GetCurrent();
            configureScope?.Invoke(scope.Key);
        }

        public ValueTask ConfigureScopeAsync(Func<Scope, ValueTask>? configureScope)
        {
            _options.DiagnosticLogger?.LogDebug("Configuring the scope asynchronously.");
            var scope = GetCurrent();
            return configureScope?.Invoke(scope.Key) ?? default;
        }

        public IDisposable PushScope() => PushScope<object>(null!); // NRTs don't work well with generics

        public IDisposable PushScope<TState>(TState state)
        {
            var currentScopeAndClientStack = ScopeAndClientStack;
            var scope = currentScopeAndClientStack[currentScopeAndClientStack.Length - 1];

            if (scope.Key.Locked)
            {
<<<<<<< HEAD
                _options?.DiagnosticLogger?.LogDebug("Locked scope. No new scope pushed.");

                // Apply to current scope
                if (state != null)
                {
                    scope.Key.Apply(state);
                }

=======
                // TODO: keep state on current scope?
                _options.DiagnosticLogger?.LogDebug("Locked scope. No new scope pushed.");
>>>>>>> 1e769e14
                return DisabledHub.Instance;
            }

            var clonedScope = scope.Key.Clone();

            if (state != null)
            {
                clonedScope.Apply(state);
            }

            var scopeSnapshot = new ScopeSnapshot(_options, currentScopeAndClientStack, this);

            _options.DiagnosticLogger?.LogDebug("New scope pushed.");
            var newScopeAndClientStack = new KeyValuePair<Scope, ISentryClient>[currentScopeAndClientStack.Length + 1];
            Array.Copy(currentScopeAndClientStack, newScopeAndClientStack, currentScopeAndClientStack.Length);
            newScopeAndClientStack[newScopeAndClientStack.Length - 1] = new KeyValuePair<Scope, ISentryClient>(clonedScope, scope.Value);

            ScopeAndClientStack = newScopeAndClientStack;
            return scopeSnapshot;
        }

        public void WithScope(Action<Scope> scopeCallback)
        {
            using (PushScope())
            {
                var scope = GetCurrent();
                scopeCallback.Invoke(scope.Key);
            }
        }

        public void BindClient(ISentryClient? client)
        {
            _options.DiagnosticLogger?.LogDebug("Binding a new client to the current scope.");

            var currentScopeAndClientStack = ScopeAndClientStack;
            var top = currentScopeAndClientStack[currentScopeAndClientStack.Length - 1];

            var newScopeAndClientStack = new KeyValuePair<Scope, ISentryClient>[currentScopeAndClientStack.Length];
            Array.Copy(currentScopeAndClientStack, newScopeAndClientStack, currentScopeAndClientStack.Length);
            newScopeAndClientStack[newScopeAndClientStack.Length - 1] = new KeyValuePair<Scope, ISentryClient>(top.Key, client ?? DisabledHub.Instance);
            ScopeAndClientStack = newScopeAndClientStack;
        }

        private sealed class ScopeSnapshot : IDisposable
        {
            private readonly SentryOptions _options;
            private readonly KeyValuePair<Scope, ISentryClient>[] _snapshot;
            private readonly SentryScopeManager _scopeManager;

            public ScopeSnapshot(
                SentryOptions options,
                KeyValuePair<Scope, ISentryClient>[] snapshot,
                SentryScopeManager scopeManager)
            {
                Debug.Assert(snapshot != null);
                Debug.Assert(scopeManager != null);
                _options = options;
                _snapshot = snapshot;
                _scopeManager = scopeManager;
            }

            public void Dispose()
            {
                _options.DiagnosticLogger?.LogDebug("Disposing scope.");

                var previousScopeKey = _snapshot[_snapshot.Length - 1].Key;
                var currentScope = _scopeManager.ScopeAndClientStack;

                // Only reset the parent if this is still the current scope
                for (var i = currentScope.Length - 1; i >= 0; --i)
                {
                    if (ReferenceEquals(currentScope[i].Key, previousScopeKey))
                    {
                        _scopeManager.ScopeAndClientStack = _snapshot;
                        break;
                    }
                }
            }
        }

        public void Dispose()
        {
            _options.DiagnosticLogger?.LogDebug($"Disposing {nameof(SentryScopeManager)}.");
            _asyncLocalScope.Value = null;
        }
    }
}<|MERGE_RESOLUTION|>--- conflicted
+++ resolved
@@ -58,7 +58,6 @@
 
             if (scope.Key.Locked)
             {
-<<<<<<< HEAD
                 _options?.DiagnosticLogger?.LogDebug("Locked scope. No new scope pushed.");
 
                 // Apply to current scope
@@ -67,10 +66,6 @@
                     scope.Key.Apply(state);
                 }
 
-=======
-                // TODO: keep state on current scope?
-                _options.DiagnosticLogger?.LogDebug("Locked scope. No new scope pushed.");
->>>>>>> 1e769e14
                 return DisabledHub.Instance;
             }
 
