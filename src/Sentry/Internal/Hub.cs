using System;
using System.Diagnostics;
using System.Threading.Tasks;
using Sentry.Extensibility;
using Sentry.Integrations;
using Sentry.Protocol;

namespace Sentry.Internal
{
    internal class Hub : IHub, IDisposable
    {
        private readonly SentryOptions _options;
        private readonly ISdkIntegration[]? _integrations;
        private readonly IDisposable _rootScope;

        internal readonly SentryClient _ownedClient;

        internal SentryScopeManager ScopeManager { get; }

        public bool IsEnabled => true;

        public Hub(SentryOptions options)
        {
            Debug.Assert(options != null);
            _options = options;

            if (options.Dsn is null)
            {
                var dsn = DsnLocator.FindDsnStringOrDisable();

                if (Dsn.TryParse(dsn) is null)
                {
                    const string msg = "Attempt to instantiate a Hub without a DSN.";
                    options.DiagnosticLogger?.LogFatal(msg);
                    throw new InvalidOperationException(msg);
                }

                options.Dsn = dsn;
            }

            options.DiagnosticLogger?.LogDebug("Initializing Hub for Dsn: '{0}'.", options.Dsn);

            _ownedClient = new SentryClient(options);
            ScopeManager = new SentryScopeManager(options, _ownedClient);

            _integrations = options.Integrations;

            if (_integrations?.Length > 0)
            {
                foreach (var integration in _integrations)
                {
                    options.DiagnosticLogger?.LogDebug("Registering integration: '{0}'.", integration.GetType().Name);
                    integration.Register(this, options);
                }
            }

            // Push the first scope so the async local starts from here
            _rootScope = PushScope();
        }

        public void ConfigureScope(Action<Scope> configureScope)
        {
            try
            {
                ScopeManager.ConfigureScope(configureScope);
            }
            catch (Exception e)
            {
                _options.DiagnosticLogger?.LogError("Failure to ConfigureScope", e);
            }
        }

        public async ValueTask ConfigureScopeAsync(Func<Scope, ValueTask> configureScope)
        {
            try
            {
                await ScopeManager.ConfigureScopeAsync(configureScope).ConfigureAwait(false);
            }
            catch (Exception e)
            {
                _options.DiagnosticLogger?.LogError("Failure to ConfigureScopeAsync", e);
            }
        }

        public IDisposable PushScope() => ScopeManager.PushScope();

        public IDisposable PushScope<TState>(TState state) => ScopeManager.PushScope(state);

        public void WithScope(Action<Scope> scopeCallback)
        {
            try
            {
                ScopeManager.WithScope(scopeCallback);
            }
            catch (Exception e)
            {
                _options.DiagnosticLogger?.LogError("Failure to run callback WithScope", e);
            }
        }

        public void BindClient(ISentryClient client) => ScopeManager.BindClient(client);

        public SentryId CaptureEvent(SentryEvent evt, Scope? scope = null)
        {
            try
            {
                var currentScope = ScopeManager.GetCurrent();
                var actualScope = scope ?? currentScope.Key;
                var id = currentScope.Value.CaptureEvent(evt, actualScope);
                actualScope.LastEventId = id;
                return id;
            }
            catch (Exception e)
            {
                _options.DiagnosticLogger?.LogError("Failure to capture event: {0}", e, evt.EventId);
                return SentryId.Empty;
            }
        }

<<<<<<< HEAD
        internal SentryEvent? PrepareEvent(SentryEvent evt, Scope? scope = null)
        {
            try
            {
                var currentScope = ScopeManager.GetCurrent();
                var actualScope = scope ?? currentScope.Key;
                if (currentScope.Value is SentryClient c)
                {
                    return c.PrepareEvent(evt, actualScope);
                }
            }
            catch (Exception e)
            {
                _options.DiagnosticLogger?.LogError("Failure to capture event: {0}", e, evt.EventId);
            }
            return null;
        }

        public async Task FlushAsync(TimeSpan timeout)
=======
        public void CaptureUserFeedback(UserFeedback userFeedback)
        {
            try
            {
                _ownedClient.CaptureUserFeedback(userFeedback);
            }
            catch (Exception e)
            {
                _options.DiagnosticLogger?.LogError("Failure to capture user feedback: {0}", e, userFeedback.EventId);
            }
        }

        public async ValueTask FlushAsync(TimeSpan timeout)
>>>>>>> db6d5907
        {
            try
            {
                var currentScope = ScopeManager.GetCurrent();
                await currentScope.Value.FlushAsync(timeout).ConfigureAwait(false);
            }
            catch (Exception e)
            {
                _options.DiagnosticLogger?.LogError("Failure to Flush events", e);
            }
        }

        public void Dispose()
        {
            _options.DiagnosticLogger?.LogInfo("Disposing the Hub.");

            if (_integrations?.Length > 0)
            {
                foreach (var integration in _integrations)
                {
                    if (integration is IInternalSdkIntegration internalIntegration)
                    {
                        internalIntegration.Unregister(this);
                    }
                }
            }

            _ownedClient.Dispose();
            _rootScope.Dispose();
            ScopeManager.Dispose();
        }

        public SentryId LastEventId
        {
            get
            {
                var currentScope = ScopeManager.GetCurrent();
                return currentScope.Key.LastEventId;
            }
        }
    }
}<|MERGE_RESOLUTION|>--- conflicted
+++ resolved
@@ -117,27 +117,6 @@
             }
         }
 
-<<<<<<< HEAD
-        internal SentryEvent? PrepareEvent(SentryEvent evt, Scope? scope = null)
-        {
-            try
-            {
-                var currentScope = ScopeManager.GetCurrent();
-                var actualScope = scope ?? currentScope.Key;
-                if (currentScope.Value is SentryClient c)
-                {
-                    return c.PrepareEvent(evt, actualScope);
-                }
-            }
-            catch (Exception e)
-            {
-                _options.DiagnosticLogger?.LogError("Failure to capture event: {0}", e, evt.EventId);
-            }
-            return null;
-        }
-
-        public async Task FlushAsync(TimeSpan timeout)
-=======
         public void CaptureUserFeedback(UserFeedback userFeedback)
         {
             try
@@ -151,7 +130,6 @@
         }
 
         public async ValueTask FlushAsync(TimeSpan timeout)
->>>>>>> db6d5907
         {
             try
             {
