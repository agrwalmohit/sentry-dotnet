--- conflicted
+++ resolved
@@ -147,16 +147,8 @@
                 return SentryId.Empty;
             }
 
-            if (Worker.EnqueueEvent(processedEvent))
-            {
-                _options.DiagnosticLogger?.LogDebug("Event queued up.");
-                return processedEvent.EventId;
-            }
-
-            _options.DiagnosticLogger?.LogWarning("The attempt to queue the event failed. Items in queue: {0}",
-                Worker.QueuedItems);
-
-            return SentryId.Empty;
+            return CaptureEnvelope(Envelope.FromEvent(processedEvent)) ?
+                processedEvent.EventId : SentryId.Empty;
         }
 
         internal SentryEvent? PrepareEvent(SentryEvent @event, Scope? scope)
@@ -214,11 +206,7 @@
                 return null;
             }
 
-<<<<<<< HEAD
             return processedEvent;
-=======
-            return CaptureEnvelope(Envelope.FromEvent(processedEvent)) ?
-                processedEvent.EventId : SentryId.Empty;
         }
 
         /// <summary>
@@ -237,7 +225,6 @@
             _options.DiagnosticLogger?.LogWarning("The attempt to queue the event failed. Items in queue: {0}",
                 Worker.QueuedItems);
             return false;
->>>>>>> 936572c0
         }
 
         private SentryEvent? BeforeSend(SentryEvent? @event)
