<Project>

  <PropertyGroup>
    <Version>3.0.0-alpha.4</Version>
    <LangVersion>latest</LangVersion>
    <TreatWarningsAsErrors>True</TreatWarningsAsErrors>
    <AssemblyOriginatorKeyFile>../../.assets/Sentry.snk</AssemblyOriginatorKeyFile>
    <Deterministic>True</Deterministic>
    <Features>strict</Features>
  </PropertyGroup>

<<<<<<< HEAD
  <PropertyGroup Condition="$(TargetFramework.StartsWith('net4'))">
    <DefineConstants>SYSTEM_WEB;$(DefineConstants)</DefineConstants>
  </PropertyGroup>

  <PropertyGroup Condition="$(TargetFramework.StartsWith('net'))">
    <SignAssembly>true</SignAssembly>
  </PropertyGroup>

=======
>>>>>>> db6d5907
  <ItemGroup>
    <PackageReference Include="Roslynator.Analyzers" Version="3.0.0" PrivateAssets="All" />
    <PackageReference Include="Microsoft.NETFramework.ReferenceAssemblies" Version="1.0.0" PrivateAssets="All" />
    <PackageReference Include="Microsoft.CodeAnalysis.BannedApiAnalyzers" Version="3.3.0" PrivateAssets="All" />
    <PackageReference Include="Nullable" Version="1.3.0" PrivateAssets="All" />
  </ItemGroup>

</Project><|MERGE_RESOLUTION|>--- conflicted
+++ resolved
@@ -9,17 +9,6 @@
     <Features>strict</Features>
   </PropertyGroup>
 
-<<<<<<< HEAD
-  <PropertyGroup Condition="$(TargetFramework.StartsWith('net4'))">
-    <DefineConstants>SYSTEM_WEB;$(DefineConstants)</DefineConstants>
-  </PropertyGroup>
-
-  <PropertyGroup Condition="$(TargetFramework.StartsWith('net'))">
-    <SignAssembly>true</SignAssembly>
-  </PropertyGroup>
-
-=======
->>>>>>> db6d5907
   <ItemGroup>
     <PackageReference Include="Roslynator.Analyzers" Version="3.0.0" PrivateAssets="All" />
     <PackageReference Include="Microsoft.NETFramework.ReferenceAssemblies" Version="1.0.0" PrivateAssets="All" />
